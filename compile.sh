--- conflicted
+++ resolved
@@ -28,8 +28,6 @@
   fi
 }
 
-<<<<<<< HEAD
-=======
 function require_programs() {
   echo "Checking for required programs..."
   missing_programs=""
@@ -50,7 +48,6 @@
 
 require_programs zip unzip
 
->>>>>>> d3fb6ba6
 # Default configurations
 HADOOP_VERSION="2.3.0"
 SPARK_VERSION="1.4.0"
@@ -144,10 +141,7 @@
 start_script=${project_root}/scripts/start.sh
 stop_script=${project_root}/scripts/stop.sh
 app_conf=${project_root}/app-conf
-<<<<<<< HEAD
-=======
 pso_dir=${project_root}/scripts/pso
->>>>>>> d3fb6ba6
 
 # Echo the value of pwd in the script so that it is clear what is being removed.
 rm -rf ${project_root}/dist
@@ -173,15 +167,10 @@
 
 cp -r $app_conf ${DIST_NAME}
 
-<<<<<<< HEAD
-zip -r ${DIST_NAME}.zip ${DIST_NAME}
-
-=======
 mkdir ${DIST_NAME}/scripts/
 
 cp -r $pso_dir ${DIST_NAME}/scripts/
 
 zip -r ${DIST_NAME}.zip ${DIST_NAME}
 
->>>>>>> d3fb6ba6
 mv ${DIST_NAME}.zip ${project_root}/dist/