#
# Copyright 2016 LinkedIn Corp.
#
# Licensed under the Apache License, Version 2.0 (the "License"); you may not
# use this file except in compliance with the License. You may obtain a copy of
# the License at
#
# http://www.apache.org/licenses/LICENSE-2.0
#
# Unless required by applicable law or agreed to in writing, software
# distributed under the License is distributed on an "AS IS" BASIS, WITHOUT
# WARRANTIES OR CONDITIONS OF ANY KIND, either express or implied. See the
# License for the specific language governing permissions and limitations under
# the License.
#

# Routes
# This file defines all application routes (Higher priority routes first)
# ~~~~

# Application calls
GET        /                                    controllers.Application.dashboard()
GET        /help                                controllers.Application.oldHelp()
GET        /search                              controllers.Application.search()
GET        /compare                             controllers.Application.compare()
GET        /flowhistory                         controllers.Application.oldFlowHistory()
GET        /jobhistory                          controllers.Application.oldJobHistory()

# Routes for new user interface

GET        /newflowhistory                      controllers.Application.flowHistory()
GET        /newjobhistory                       controllers.Application.jobHistory()
GET        /newhelp                             controllers.Application.help()

# Rest calls
GET        /rest/job                            controllers.Application.restAppResult(id: String)
GET        /rest/jobexec                        controllers.Application.restJobExecResult(id: String)
GET        /rest/flowexec                       controllers.Application.restFlowExecResult(id: String)
GET        /rest/search                         controllers.Application.restSearch()
GET        /rest/compare                        controllers.Application.restCompare()
GET        /rest/flowgraphdata                  controllers.Application.restFlowGraphData(id: String)
GET        /rest/jobgraphdata                   controllers.Application.restJobGraphData(id: String)
GET        /rest/jobmetricsgraphdata            controllers.Application.restJobMetricsGraphData(id: String)
GET        /rest/flowmetricsgraphdata           controllers.Application.restFlowMetricsGraphData(id: String)
GET        /rest/dashboard-summaries            controllers.api.v1.Web.restDashboardSummaries()
GET        /rest/workflow-summaries             controllers.api.v1.Web.restWorkflowSummariesForUser(username: String)
GET        /rest/job-summaries                  controllers.api.v1.Web.restJobSummariesForUser(username: String)
GET        /rest/application-summaries          controllers.api.v1.Web.restApplicationSummariesForUser(username: String)
GET        /rest/workflows                      controllers.api.v1.Web.restWorkflowFromFlowId(workflowid: String)
GET        /rest/jobs                           controllers.api.v1.Web.restJobFromJobId(jobid: String)
GET        /rest/applications                   controllers.api.v1.Web.restApplicationFromApplicationId(applicationid: String)
GET        /rest/search-options                 controllers.api.v1.Web.restSearchOptions()
GET        /rest/search-results                 controllers.api.v1.Web.search()
GET        /rest/resourceusagedatabyuser        controllers.Application.restResourceUsageDataByUser(startTime: String, endTime: String)
GET        /rest/user-details                   controllers.api.v1.Web.restGetUsersSummaryStats()
GET        /rest/workflow-exceptions            controllers.api.v1.Web.restExceptions()
GET        /rest/exception-statuses             controllers.api.v1.Web.restExceptionStatuses()
<<<<<<< HEAD
=======
POST       /rest/getCurrentRunParameters        controllers.Application.getCurrentRunParameters()
>>>>>>> d3fb6ba6

# Metrics calls
GET        /ping                                controllers.MetricsController.ping()
GET        /metrics                             controllers.MetricsController.index()
<<<<<<< HEAD
=======
GET        /tuneinmetrics                       controllers.AutoTuningMetricsController.index()
>>>>>>> d3fb6ba6
GET        /healthcheck                         controllers.MetricsController.healthcheck()

# Map static resources from the /public folder to the /assets URL path
GET        /assets/*file                        controllers.Assets.at(path="/public", file)
GET        /new                                 controllers.Application.serveAsset(path="index.html")
GET        /new/*path                           controllers.Application.serveAsset(path)<|MERGE_RESOLUTION|>--- conflicted
+++ resolved
@@ -55,18 +55,12 @@
 GET        /rest/user-details                   controllers.api.v1.Web.restGetUsersSummaryStats()
 GET        /rest/workflow-exceptions            controllers.api.v1.Web.restExceptions()
 GET        /rest/exception-statuses             controllers.api.v1.Web.restExceptionStatuses()
-<<<<<<< HEAD
-=======
 POST       /rest/getCurrentRunParameters        controllers.Application.getCurrentRunParameters()
->>>>>>> d3fb6ba6
 
 # Metrics calls
 GET        /ping                                controllers.MetricsController.ping()
 GET        /metrics                             controllers.MetricsController.index()
-<<<<<<< HEAD
-=======
 GET        /tuneinmetrics                       controllers.AutoTuningMetricsController.index()
->>>>>>> d3fb6ba6
 GET        /healthcheck                         controllers.MetricsController.healthcheck()
 
 # Map static resources from the /public folder to the /assets URL path
