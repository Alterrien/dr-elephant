--- conflicted
+++ resolved
@@ -17,7 +17,7 @@
 package com.linkedin.drelephant;
 
 import com.google.common.util.concurrent.ThreadFactoryBuilder;
-<<<<<<< HEAD
+
 import com.linkedin.drelephant.analysis.AnalyticJob;
 import com.linkedin.drelephant.analysis.AnalyticJobGenerator;
 import com.linkedin.drelephant.analysis.AnalyticJobGeneratorHadoop2;
@@ -26,39 +26,17 @@
 import com.linkedin.drelephant.purge.AppResultPurger;
 import com.linkedin.drelephant.security.HadoopSecurity;
 import com.linkedin.drelephant.util.Utils;
-=======
-
-import com.linkedin.drelephant.analysis.AnalyticJob;
-import com.linkedin.drelephant.analysis.AnalyticJobGenerator;
-import com.linkedin.drelephant.analysis.HDFSContext;
-import com.linkedin.drelephant.analysis.HadoopSystemContext;
-import com.linkedin.drelephant.analysis.AnalyticJobGeneratorHadoop2;
-
-import com.linkedin.drelephant.security.HadoopSecurity;
-
->>>>>>> d3fb6ba6
 import controllers.MetricsController;
 import java.io.IOException;
 import java.net.SocketTimeoutException;
 import java.security.PrivilegedAction;
 import java.util.List;
-<<<<<<< HEAD
-import java.util.concurrent.LinkedBlockingQueue;
-import java.util.concurrent.ScheduledExecutorService;
-import java.util.concurrent.ScheduledThreadPoolExecutor;
-import java.util.concurrent.ThreadFactory;
-import java.util.concurrent.ThreadPoolExecutor;
-import java.util.concurrent.TimeUnit;
-import java.util.concurrent.atomic.AtomicBoolean;
-import models.AppResult;
-=======
 import java.util.concurrent.*;
 import java.util.concurrent.atomic.AtomicBoolean;
 
 import com.linkedin.drelephant.util.Utils;
 import models.AppResult;
 
->>>>>>> d3fb6ba6
 import org.apache.commons.lang.exception.ExceptionUtils;
 import org.apache.hadoop.conf.Configuration;
 import org.apache.log4j.Logger;
@@ -77,12 +55,9 @@
   private static final String FETCH_INTERVAL_KEY = "drelephant.analysis.fetch.interval";
   private static final String RETRY_INTERVAL_KEY = "drelephant.analysis.retry.interval";
   private static final String EXECUTOR_NUM_KEY = "drelephant.analysis.thread.count";
-<<<<<<< HEAD
   private static final String RETENTION_PERIOD_DAY_KEY = "drelephant.analysis.purge.retention.period";
   private static final String PURGE_INTERVAL_SECOND_KEY = "drelephant.analysis.purge.interval";
   private static final String PURGE_BATCH_SIZE_KEY = "drelephant.analysis.purge.batch.size";
-=======
->>>>>>> d3fb6ba6
 
   private AtomicBoolean _running = new AtomicBoolean(true);
   private long lastRun;
@@ -93,11 +68,8 @@
   private ThreadPoolExecutor _threadPoolExecutor;
   private AnalyticJobGenerator _analyticJobGenerator;
 
-<<<<<<< HEAD
   private ScheduledExecutorService _purgeScheduler;
 
-=======
->>>>>>> d3fb6ba6
   private void loadGeneralConfiguration() {
     Configuration configuration = ElephantContext.instance().getGeneralConf();
 
@@ -144,17 +116,11 @@
           if (_executorNum < 1) {
             throw new RuntimeException("Must have at least 1 worker thread.");
           }
+
           ThreadFactory factory = new ThreadFactoryBuilder().setNameFormat("dr-el-executor-thread-%d").build();
           _threadPoolExecutor = new ThreadPoolExecutor(_executorNum, _executorNum, 0L, TimeUnit.MILLISECONDS,
                   new LinkedBlockingQueue<Runnable>(), factory);
 
-<<<<<<< HEAD
-          ThreadFactory factory = new ThreadFactoryBuilder().setNameFormat("dr-el-executor-thread-%d").build();
-          _threadPoolExecutor = new ThreadPoolExecutor(_executorNum, _executorNum, 0L, TimeUnit.MILLISECONDS,
-                  new LinkedBlockingQueue<Runnable>(), factory);
-
-=======
->>>>>>> d3fb6ba6
           while (_running.get() && !Thread.currentThread().isInterrupted()) {
             _analyticJobGenerator.updateResourceManagerAddresses();
             lastRun = System.currentTimeMillis();
@@ -201,7 +167,6 @@
     }
   }
 
-<<<<<<< HEAD
   private void setupAppResultPurge() {
 
     Configuration configuration = ElephantContext.instance().getGeneralConf();
@@ -251,51 +216,10 @@
         logger.info(ExceptionUtils.getStackTrace(e));
 
         Thread.currentThread().interrupt();
-      } catch (Exception e) {
-        logger.error(e.getMessage());
-        logger.error(ExceptionUtils.getStackTrace(e));
-
-        if (_analyticJob != null && _analyticJob.retry()) {
-          logger.error("Add analytic job id [" + _analyticJob.getAppId() + "] into the retry list.");
-          _analyticJobGenerator.addIntoRetries(_analyticJob);
-        } else {
-          if (_analyticJob != null) {
-            MetricsController.markSkippedJob();
-            logger.error("Drop the analytic job. Reason: reached the max retries for application id = ["
-                    + _analyticJob.getAppId() + "].");
-          }
-=======
-  private class ExecutorJob implements Runnable {
-
-    private AnalyticJob _analyticJob;
-
-    ExecutorJob(AnalyticJob analyticJob) {
-      _analyticJob = analyticJob;
-    }
-
-    @Override
-    public void run() {
-      try {
-        String analysisName = String.format("%s %s", _analyticJob.getAppType().getName(), _analyticJob.getAppId());
-        long analysisStartTimeMillis = System.currentTimeMillis();
-        logger.info(String.format("Analyzing %s", analysisName));
-        AppResult result = _analyticJob.getAnalysis();
-        result.save();
-        long processingTime = System.currentTimeMillis() - analysisStartTimeMillis;
-        logger.info(String.format("Analysis of %s took %sms", analysisName, processingTime));
-        MetricsController.setJobProcessingTime(processingTime);
-        MetricsController.markProcessedJobs();
-
-      } catch (InterruptedException e) {
-        logger.info("Thread interrupted");
-        logger.info(e.getMessage());
-        logger.info(ExceptionUtils.getStackTrace(e));
-
-        Thread.currentThread().interrupt();
-      } catch (TimeoutException e){
+      } catch (TimeoutException e) {
         logger.warn("Timed out while fetching data. Exception message is: " + e.getMessage());
         jobFate();
-      }catch (Exception e) {
+      } catch (Exception e) {
         logger.error(e.getMessage());
         logger.error(ExceptionUtils.getStackTrace(e));
         jobFate();
@@ -315,7 +239,6 @@
           MetricsController.markSkippedJob();
           logger.error("Drop the analytic job. Reason: reached the max retries for application id = ["
                   + _analyticJob.getAppId() + "].");
->>>>>>> d3fb6ba6
         }
       }
     }
